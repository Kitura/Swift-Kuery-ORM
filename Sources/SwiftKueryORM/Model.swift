--- conflicted
+++ resolved
@@ -359,12 +359,8 @@
     }
 
     private func executeQuery(query: Query, parameters: [Any?], using db: Database? = nil, _ onCompletion: @escaping (Self?, RequestError?) -> Void ) {
-<<<<<<< HEAD
+        var dictionaryTitleToValue = [String: Any?]()
         Self.executeTask(using: db) { connection, error in
-=======
-        var dictionaryTitleToValue = [String: Any?]()
-        Self.executeTask() { connection, error in
->>>>>>> bbfbb38d
             guard let connection = connection else {
                 guard let error = error else {
                     return onCompletion(nil, RequestError(.ormInternalError, reason: "Unknow error when getting connection"))
